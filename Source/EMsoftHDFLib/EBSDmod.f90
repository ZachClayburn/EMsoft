--- conflicted
+++ resolved
@@ -75,10 +75,6 @@
         real(kind=dbl)                  :: cfactor
 end type EBSDPixel
 
-! type EBSDFullDetector
-!         type(EBSDPixel),allocatable     :: detector(:,:) 
-! end type EBSDFullDetector
-        
 type EBSDMCdataType
         integer(kind=irg)               :: multiplier
         integer(kind=irg)               :: numEbins
@@ -1089,11 +1085,7 @@
 real(kind=sgl)                          :: alp, ca, sa, cw, sw
 real(kind=sgl)                          :: L2, Ls, Lc, calpha     ! distances
 real(kind=sgl),allocatable              :: z(:,:)           
-<<<<<<< HEAD
-integer(kind=irg)                       :: nix, niy, binx, biny , i, j, Emin, Emax, istat, k, ipx, ipy, nixp, niyp     ! various parameters
-=======
 integer(kind=irg)                       :: nix, niy, binx, biny , i, j, Emin, Emax, istat, k, ipx, ipy, nsx, nsy  ! various parameters
->>>>>>> ce73b19e
 real(kind=sgl)                          :: dc(3), scl, alpha, theta, g, pcvec(3), s, dp           ! direction cosine array
 real(kind=sgl)                          :: sx, dx, dxm, dy, dym, rhos, x, bindx         ! various parameters
 real(kind=sgl)                          :: ixy(2)
@@ -1185,20 +1177,12 @@
   do i=1,enl%numsx
     do j=1,enl%numsy
 ! do the coordinate transformation for this detector pixel
-<<<<<<< HEAD
-       dc = (/ master%rgx(i,j),master%rgy(i,j),master%rgz(i,j) /)
-
-=======
        dc = (/ EBSDdetector%rgx(i,j),EBSDdetector%rgy(i,j),EBSDdetector%rgz(i,j) /)
->>>>>>> ce73b19e
 ! make sure the third one is positive; if not, switch all 
        if (dc(3).lt.0.0) dc = -dc
 
 ! convert these direction cosines to coordinates in the Rosca-Lambert projection
-<<<<<<< HEAD
-       call LambertgetInterpolation(dc, scl, enl%nsx, enl%nsy, nix, niy, nixp, niyp, dx, dy, dxm, dym, swap=.TRUE.)
-
-=======
+!      call LambertgetInterpolation(dc, scl, enl%nsx, enl%nsy, nix, niy, nixp, niyp, dx, dy, dxm, dym, swap=.TRUE.)
         ixy = scl * LambertSphereToSquare( dc, istat )
         x = ixy(1)
         ixy(1) = ixy(2)
@@ -1210,7 +1194,6 @@
         dy = ixy(2)-niy
         dxm = 1.0-dx
         dym = 1.0-dy
->>>>>>> ce73b19e
 ! do the area correction for this detector pixel
         dp = dot_product(pcvec,dc)
         theta = acos(dp)
@@ -1221,19 +1204,11 @@
         end if
 ! interpolate the intensity 
         do k=Emin,Emax 
-<<<<<<< HEAD
-          s = acc%accum_e(k,nix,niy) * dxm * dym + &
-              acc%accum_e(k,nixp,niy) * dx * dym + &
-              acc%accum_e(k,nix,niyp) * dxm * dy + &
-              acc%accum_e(k,nixp,niyp) * dx * dy
-          acc%accum_e_detector(k,i,j) = g * s
-=======
           s = EBSDMCdata%accum_e(k,nix,niy) * dxm * dym + &
               EBSDMCdata%accum_e(k,nix+1,niy) * dx * dym + &
               EBSDMCdata%accum_e(k,nix,niy+1) * dxm * dy + &
               EBSDMCdata%accum_e(k,nix+1,niy+1) * dx * dy
           EBSDdetector%accum_e_detector(k,i,j) = g * s
->>>>>>> ce73b19e
         end do
     end do
   end do 
@@ -1423,716 +1398,7 @@
    accum_e_detector = 1.0
  end if 
 end if
-
-<<<<<<< HEAD
-end subroutine EBSDGeneratemyDetector
-
-
-!--------------------------------------------------------------------------
-!
-! SUBROUTINE:TwinCubicMasterPattern
-!
-!> @author Saransh Singh, Carnegie Mellon University
-!
-!> @brief Generate a master pattern with regular and twin master pattern overlapped, both with 50% weights
-!
-!> @param enl EBSD name list structure
-!> @param master  EBSDMasterType pointer
-!
-!> @date 04/16/15  SS 1.0 original
-!> @date 04/20/15 MDG 1.1 minor edits
-!> @date 09/03/15 MDG 1.2 added support for Northern and Southern Lambert hemispheres
-!--------------------------------------------------------------------------
-recursive subroutine TwinCubicMasterPattern(enl,master)
-!DEC$ ATTRIBUTES DLLEXPORT :: TwinCubicMasterPattern
-
-use local
-use typedefs
-use io
-use quaternions
-use Lambert
-use rotations
-use NameListTypedefs
-use NameListHandlers
-use constants
-
-IMPLICIT NONE
-
-type(EBSDNameListType),INTENT(INOUT)                :: enl
-type(EBSDMasterType),pointer                        :: master
-
-real(kind=dbl),allocatable                          :: master_twinNH(:,:,:), master_twinSH(:,:,:)
-type(EBSDLargeAccumType),pointer                    :: acc
-logical                                             :: verbose
-real(kind=dbl)                                      :: q(4),Lamproj(2),dc(3),dc_new(3),dx,dy,dxm,dym,ixy(2),scl
-integer(kind=irg)                                   :: nix,niy,nixp,niyp
-integer(kind=irg)                                   :: ii,jj,kk,ierr,istat,pp,qq
-
-allocate(master_twinNH(-enl%npx:enl%npx,-enl%npy:enl%npy,1:enl%nE),stat=istat)
-allocate(master_twinSH(-enl%npx:enl%npx,-enl%npy:enl%npy,1:enl%nE),stat=istat)
-
-q = (/ dsqrt(3.D0)/2.D0,1/dsqrt(3.D0)/2.D0,1/dsqrt(3.D0)/2.D0,1/dsqrt(3.D0)/2.D0 /)
-
-scl = dble(enl%npx) ! / LPs%sPio2 [removed 09/01/15 by MDG for new Lambert module]
-
-master_twinNH = 0.0
-master_twinSH = 0.0
-do jj = -enl%npx,enl%npx
-    do kk = -enl%npy,enl%npy
-
-        Lamproj = (/ float(jj)/scl,float(kk)/scl /)
-        dc = LambertSquareToSphere(Lamproj,ierr)
-        dc_new = quat_Lp(conjg(q),dc)
-        dc_new = dc_new/sqrt(sum(dc_new**2))
-        if (dc_new(3) .lt. 0.0) dc_new = -dc_new
-
-! convert these direction cosines to interpolation coordinates in the Rosca-Lambert projection
-        call LambertgetInterpolation(dc_new, scl, enl%npx, enl%npy, nix, niy, nixp, niyp, dx, dy, dxm, dym)
-
-        master_twinNH(jj,kk,1:enl%nE) = master%mLPNH(nix,niy,1:enl%nE)*dxm*dym + master%mLPNH(nixp,niy,1:enl%nE)*dx*dym + &
-                                master%mLPNH(nix,niyp,1:enl%nE)*dxm*dy + master%mLPNH(nixp,niyp,1:enl%nE)*dx*dy
-        master_twinSH(jj,kk,1:enl%nE) = master%mLPSH(nix,niy,1:enl%nE)*dxm*dym + master%mLPSH(nixp,niy,1:enl%nE)*dx*dym + &
-                                master%mLPSH(nix,niyp,1:enl%nE)*dxm*dy + master%mLPSH(nixp,niyp,1:enl%nE)*dx*dy
-    end do
-end do
-master%mLPNH = 0.5D0 * (master_twinNH + master%mLPNH)
-master%mLPSH = 0.5D0 * (master_twinSH + master%mLPSH)
-
-call Message(' -> completed superimposing twin and regular master patterns', frm = "(A)")
-
-end subroutine TwinCubicMasterPattern
-
-!--------------------------------------------------------------------------
-!
-! SUBROUTINE:OverlapMasterPattern
-!
-!> @author Marc De Graef, Carnegie Mellon University
-!
-!> @brief Generate a master pattern with regular and rotated master pattern overlapped, both with 50% weights
-!
-!> @param enl EBSD name list structure
-!> @param master  EBSDMasterType pointer
-!> @param q unit quaternion providing the necessary rotation
-!
-!> @date 04/20/15 MDG 1.0 original, based on Saransh's twin routine above
-!> @date 09/03/15 MDG 1.2 added support for Northern and Southern Lambert hemispheres
-!> @date 10/16/15  SS 1.3 added alpha parameter for degree of mixing; 0<=alpha<=1; also
-!> added master_inp and master_out variables in the subroutine for NtAg dataset
-!--------------------------------------------------------------------------
-recursive subroutine OverlapMasterPattern(enl,master_in,master_out,q,alpha)
-!DEC$ ATTRIBUTES DLLEXPORT :: OverlapMasterPattern
-
-use local
-use typedefs
-use io
-use error
-use quaternions
-use Lambert
-use rotations
-use NameListTypedefs
-use NameListHandlers
-use constants
-
-IMPLICIT NONE
-
-type(EBSDNameListType),INTENT(INOUT)                :: enl
-type(EBSDMasterType),pointer                        :: master_in, master_out
-real(kind=dbl),INTENT(IN)                           :: q(4)
-real(kind=dbl),INTENT(IN)                           :: alpha
-
-real(kind=dbl),allocatable                          :: master_rotatedNH(:,:,:), master_rotatedSH(:,:,:)
-type(EBSDLargeAccumType),pointer                    :: acc
-logical                                             :: verbose
-real(kind=dbl)                                      :: Lamproj(2),dc(3),dc_new(3),dx,dy,dxm,dym,ixy(2),scl
-integer(kind=irg)                                   :: nix,niy,nixp,niyp
-integer(kind=irg)                                   :: ii,jj,kk,ierr,istat,pp,qq
-
-if (alpha .lt. 0.D0) then
-    call FatalError('OverlapMasterPattern','value of mixing paramter is less than zero')
-end if
-
-if (alpha .gt. 1.D0) then
-    call FatalError('OverlapMasterPattern','value of mixing paramter is greater than one')
-end if
-
-allocate(master_rotatedNH(-enl%npx:enl%npx,-enl%npy:enl%npy,1:enl%nE),stat=istat)
-allocate(master_rotatedSH(-enl%npx:enl%npx,-enl%npy:enl%npy,1:enl%nE),stat=istat)
-
-if (allocated(master_out%mLPNH)) deallocate(master_out%mLPNH)
-if (allocated(master_out%mLPSH)) deallocate(master_out%mLPSH)
-
-allocate(master_out%mLPNH(-enl%npx:enl%npx,-enl%npy:enl%npy,1:enl%nE),stat=istat)
-allocate(master_out%mLPSH(-enl%npx:enl%npx,-enl%npy:enl%npy,1:enl%nE),stat=istat)
-
-master_out%mLPNH = 0.0
-master_out%mLPSH = 0.0
-
-scl = dble(enl%npx) ! / LPs%sPio2 [ removed on 09/01/15 by MDG for new Lambert module]
-
-master_rotatedNH = 0.0
-master_rotatedSH = 0.0
-do jj = -enl%npx,enl%npx
-    do kk = -enl%npy,enl%npy
-
-        Lamproj = (/ float(jj)/scl,float(kk)/scl /)
-        dc = LambertSquareToSphere(Lamproj,ierr)
-        dc_new = quat_Lp(conjg(q), dc)
-        dc_new = dc_new/sqrt(sum(dc_new**2))
-        if (dc_new(3) .lt. 0.0) dc_new = -dc_new
-
-! convert these direction cosines to interpolation coordinates in the Rosca-Lambert projection
-        call LambertgetInterpolation(dc_new, scl, enl%npx, enl%npy, nix, niy, nixp, niyp, dx, dy, dxm, dym)
-
-! and perform the interpolation
-        master_rotatedNH(jj,kk,1:enl%nE) = master_in%mLPNH(nix,niy,1:enl%nE)*dxm*dym + master_in%mLPNH(nixp,niy,1:enl%nE)&
-                                    *dx*dym + master_in%mLPNH(nix,niyp,1:enl%nE)*dxm*dy + master_in%mLPNH(nixp,niyp,1:enl%nE)*dx*dy
-        master_rotatedSH(jj,kk,1:enl%nE) = master_in%mLPSH(nix,niy,1:enl%nE)*dxm*dym + master_in%mLPSH(nixp,niy,1:enl%nE)&
-                                    *dx*dym + master_in%mLPSH(nix,niyp,1:enl%nE)*dxm*dy + master_in%mLPSH(nixp,niyp,1:enl%nE)*dx*dy
-    end do
-end do
-
-master_out%mLPNH = (1.D0 - alpha) * master_rotatedNH + alpha * master_in%mLPNH
-master_out%mLPSH = (1.D0 - alpha) * master_rotatedSH + alpha * master_in%mLPSH
-
-call Message(' -> completed superimposing rotated and regular master patterns', frm = "(A)")
-
-end subroutine OverlapMasterPattern
-
-!--------------------------------------------------------------------------
-!
-! SUBROUTINE:GenerateBackground
-!
-!> @author Saransh Singh, Carnegie Mellon University
-!
-!> @brief Generate a binned and normalized background for the dictionary patterns using the monte carlo simulation
-!
-!> @param enl EBSD name list structure
-!> @param master  EBSDMasterType pointer
-!> @param q unit quaternion providing the necessary rotation
-!
-!> @date 04/20/15 MDG 1.0 original, based on Saransh's twin routine above
-!--------------------------------------------------------------------------
-recursive subroutine GenerateBackground(enl,acc,EBSDBackground)
-!DEC$ ATTRIBUTES DLLEXPORT :: GenerateBackground
-
-use local
-use typedefs 
-use NameListTypedefs
-
-type(EBSDNameListType),INTENT(IN)       :: enl
-type(EBSDLargeAccumType),pointer        :: acc
-real(kind=sgl),INTENT(OUT)              :: EBSDBackground(enl%numsx/enl%binning,enl%numsy/enl%binning)
-
-integer(kind=irg)                       :: ii, jj, kk, istat
-real(kind=sgl),allocatable              :: EBSDtmp(:,:)
-integer(kind=irg)                       :: Emin, Emax
-real(kind=sgl)                          :: bindx
-
-
-allocate(EBSDtmp(enl%numsx,enl%numsy),stat=istat)
-EBSDtmp = 0.0
-EBSDBackground = 0.0
-! get the indices of the minimum and maximum energy
-Emin = nint((enl%energymin - enl%Ehistmin)/enl%Ebinsize) +1
-if (Emin.lt.1)  Emin=1
-if (Emin.gt.enl%numEbins)  Emin=enl%numEbins
-
-Emax = nint((enl%energymax - enl%Ehistmin)/enl%Ebinsize) +1
-if (Emax.lt.1)  Emax=1
-if (Emax.gt.enl%numEbins)  Emax=enl%numEbins
-
-bindx = 1.0/float(enl%binning)**2
-
-do ii = 1,enl%numsx
-   do jj = 1,enl%numsy
-      do kk = Emin,Emax
-         EBSDtmp(ii,jj) = EBSDtmp(ii,jj) + acc%accum_e_detector(kk,ii,jj) 
-      end do
-   end do
-end do
-
-if(enl%binning .ne. 1) then
-  do ii=1,enl%numsx/enl%binning
-      do jj=1,enl%numsy/enl%binning
-           EBSDBackground(ii,jj) = sum(EBSDtmp((ii-1)*enl%binning+1:ii*enl%binning,(jj-1)*enl%binning:jj*enl%binning))
-           if(isnan(EBSDBackground(ii,jj))) then
-               stop 'Background pattern encountered NaN during binning'
-           end if
-      end do
-  end do  
-! and divide by binning^2
-  EBSDBackground = EBSDBackground * bindx
-else
-   EBSDBackground = EBSDtmp
-end if
-
-! apply gamma scaling
-EBSDBackground = EBSDBackground**enl%gammavalue
-
-! normalize the pattern
-EBSDBackground = EBSDBackground/NORM2(EBSDBackground)
-
-end subroutine GenerateBackground
-=======
 end subroutine GeneratemyEBSDDetector
-
-
-! !!!!!! if you uncomment this routine, you will need to change the namelist usage !!!!
-! !--------------------------------------------------------------------------
-! !
-! ! SUBROUTINE:EBSDGeneratemyDetector
-! !
-! !> @author Marc De Graef, Carnegie Mellon University
-! !
-! !> @brief generate the detector arrays for the case where each pattern has a (slightly) different detector configuration
-! !
-! !> @param enl EBSD name list structure
-! !
-! !> @date 06/24/14  MDG 1.0 original
-! !> @date 07/01/15   SS 1.1 added omega as the second tilt angle
-! !> @date 07/07/15   SS 1.2 correction to the omega tilt parameter; old version in the comments
-! !> @date 02/22/18  MDG 1.3 forked from EBSDGenerateDetector; uses separate pattern center coordinates patcntr
-! !--------------------------------------------------------------------------
-! recursive subroutine EBSDGeneratemyDetector(enl, acc, nsx, nsy, numE, tgx, tgy, tgz, accum_e_detector, patcntr, bg)
-! !DEC$ ATTRIBUTES DLLEXPORT :: EBSDGeneratemyDetector
-
-! use local
-! use typedefs
-! use NameListTypedefs
-! use files
-! use constants
-! use io
-! use Lambert
-
-! IMPLICIT NONE
-
-! type(EBSDNameListType),INTENT(INOUT)    :: enl
-! type(EBSDLargeAccumType),pointer        :: acc
-! integer(kind=irg),INTENT(IN)            :: nsx
-! integer(kind=irg),INTENT(IN)            :: nsy
-! integer(kind=irg),INTENT(IN)            :: numE
-! real(kind=sgl),INTENT(INOUT)            :: tgx(nsx,nsy)
-! real(kind=sgl),INTENT(INOUT)            :: tgy(nsx,nsy)
-! real(kind=sgl),INTENT(INOUT)            :: tgz(nsx,nsy)
-! real(kind=sgl),INTENT(INOUT)            :: accum_e_detector(numE,nsx,nsy)
-! real(kind=sgl),INTENT(IN)               :: patcntr(3)
-! logical,INTENT(IN),OPTIONAL             :: bg
-
-! real(kind=sgl),allocatable              :: scin_x(:), scin_y(:), testarray(:,:)                 ! scintillator coordinate ararays [microns]
-! real(kind=sgl),parameter                :: dtor = 0.0174533  ! convert from degrees to radians
-! real(kind=sgl)                          :: alp, ca, sa, cw, sw
-! real(kind=sgl)                          :: L2, Ls, Lc, calpha     ! distances
-! real(kind=sgl),allocatable              :: z(:,:)           
-! integer(kind=irg)                       :: nix, niy, binx, biny , i, j, Emin, Emax, istat, k, ipx, ipy     ! various parameters
-! real(kind=sgl)                          :: dc(3), scl, alpha, theta, g, pcvec(3), s, dp           ! direction cosine array
-! real(kind=sgl)                          :: sx, dx, dxm, dy, dym, rhos, x, bindx, xpc, ypc, L         ! various parameters
-! real(kind=sgl)                          :: ixy(2)
-
-! !====================================
-! ! ------ generate the detector arrays
-! !====================================
-! xpc = patcntr(1)
-! ypc = patcntr(2)
-! L = patcntr(3)
-
-! allocate(scin_x(nsx),scin_y(nsy),stat=istat)
-! ! if (istat.ne.0) then ...
-! scin_x = - ( xpc - ( 1.0 - nsx ) * 0.5 - (/ (i-1, i=1,nsx) /) ) * enl%delta
-! scin_y = ( ypc - ( 1.0 - nsy ) * 0.5 - (/ (i-1, i=1,nsy) /) ) * enl%delta
-
-! ! auxiliary angle to rotate between reference frames
-! alp = 0.5 * cPi - (enl%MCsig - enl%thetac) * dtor
-! ca = cos(alp)
-! sa = sin(alp)
-
-! cw = cos(enl%omega * dtor)
-! sw = sin(enl%omega * dtor)
-
-! ! we will need to incorporate a series of possible distortions 
-! ! here as well, as described in Gert nolze's paper; for now we 
-! ! just leave this place holder comment instead
-
-! ! compute auxilliary interpolation arrays
-! ! if (istat.ne.0) then ...
-
-! L2 = L * L
-! do j=1,nsx
-!   sx = L2 + scin_x(j) * scin_x(j)
-!   Ls = -sw * scin_x(j) + L*cw
-!   Lc = cw * scin_x(j) + L*sw
-!   do i=1,nsy
-!    rhos = 1.0/sqrt(sx + scin_y(i)**2)
-!    tgx(j,i) = (scin_y(i) * ca + sa * Ls) * rhos!Ls * rhos
-!    tgy(j,i) = Lc * rhos!(scin_x(i) * cw + Lc * sw) * rhos
-!    tgz(j,i) = (-sa * scin_y(i) + ca * Ls) * rhos!(-sw * scin_x(i) + Lc * cw) * rhos
-!   end do
-! end do
-! deallocate(scin_x, scin_y)
-
-! ! normalize the direction cosines.
-! allocate(z(enl%numsx,enl%numsy))
-!   z = 1.0/sqrt(tgx*tgx+tgy*tgy+tgz*tgz)
-!   tgx = tgx*z
-!   tgy = tgy*z
-!   tgz = tgz*z
-! deallocate(z)
-! !====================================
-
-! !====================================
-! ! ------ create the equivalent detector energy array
-! !====================================
-! ! from the Monte Carlo energy data, we need to extract the relevant
-! ! entries for the detector geometry defined above.  Once that is 
-! ! done, we can get rid of the larger energy array
-! !
-! ! in the old version, we either computed the background model here, or 
-! ! we would load a background pattern from file.  In this version, we are
-! ! using the background that was computed by the MC program, and has 
-! ! an energy histogram embedded in it, so we need to interpolate this 
-! ! histogram to the pixels of the scintillator.  In other words, we need
-! ! to initialize a new accum_e array for the detector by interpolating
-! ! from the Lambert projection of the MC results.
-! !
-
-! if (present(bg)) then
-!  if (bg.eqv..TRUE.) then 
-! ! determine the scale factor for the Lambert interpolation; the square has
-! ! an edge length of 2 x sqrt(pi/2)
-!   scl = float(enl%nsx) !  / LPs%sPio2  [removed on 09/01/15 by MDG for new Lambert routines]
-
-! ! get the indices of the minimum and maximum energy
-!   Emin = nint((enl%energymin - enl%Ehistmin)/enl%Ebinsize) +1
-!   if (Emin.lt.1)  Emin=1
-!   if (Emin.gt.enl%numEbins)  Emin=enl%numEbins
-
-!   Emax = nint((enl%energymax - enl%Ehistmin)/enl%Ebinsize) +1
-!   if (Emax.lt.1)  Emax=1
-!   if (Emax.gt.enl%numEbins)  Emax=enl%numEbins
-
-! ! correction of change in effective pixel area compared to equal-area Lambert projection
-!   alpha = atan(enl%delta/L/sqrt(sngl(cPi)))
-!   ipx = nsx/2 + nint(xpc)
-!   ipy = nsy/2 + nint(ypc)
-!   pcvec = (/ tgx(ipx,ipy), tgy(ipx,ipy), tgz(ipx,ipy) /)
-!   calpha = cos(alpha)
-!   do i=1,nsx
-!     do j=1,nsy
-! ! do the coordinate transformation for this detector pixel
-!        dc = (/ tgx(i,j),tgy(i,j),tgz(i,j) /)
-! ! make sure the third one is positive; if not, switch all 
-!        if (dc(3).lt.0.0) dc = -dc
-! ! convert these direction cosines to coordinates in the Rosca-Lambert projection
-!         ixy = scl * LambertSphereToSquare( dc, istat )
-!         x = ixy(1)
-!         ixy(1) = ixy(2)
-!         ixy(2) = -x
-! ! four-point interpolation (bi-quadratic)
-!         nix = int(enl%nsx+ixy(1))-enl%nsx
-!         niy = int(enl%nsy+ixy(2))-enl%nsy
-!         dx = ixy(1)-nix
-!         dy = ixy(2)-niy
-!         dxm = 1.0-dx
-!         dym = 1.0-dy
-! ! do the area correction for this detector pixel
-!         dp = dot_product(pcvec,dc)
-!         theta = acos(dp)
-!         if ((i.eq.ipx).and.(j.eq.ipy)) then
-!           g = 0.25 
-!         else
-!           !g = 2.0 * tan(alpha) * dp / ( tan(theta+alpha) - tan(theta-alpha) ) * 0.25
-!           g = ((calpha*calpha + dp*dp - 1.0)**1.5)/(calpha**3)
-
-!         end if
-! ! interpolate the intensity 
-!         do k=Emin,Emax 
-!           s = acc%accum_e(k,nix,niy) * dxm * dym + &
-!               acc%accum_e(k,nix+1,niy) * dx * dym + &
-!               acc%accum_e(k,nix,niy+1) * dxm * dy + &
-!               acc%accum_e(k,nix+1,niy+1) * dx * dy
-!           accum_e_detector(k,i,j) = g * s
-!         end do
-!     end do
-!   end do 
-!  else
-!    accum_e_detector = 1.0
-!  end if 
-! end if
-
-! end subroutine EBSDGeneratemyDetector
-
-! ! !!!!!! if you uncomment this routine, you will need to change the namelist usage !!!!
-! !--------------------------------------------------------------------------
-! !
-! ! SUBROUTINE:TwinCubicMasterPattern
-! !
-! !> @author Saransh Singh, Carnegie Mellon University
-! !
-! !> @brief Generate a master pattern with regular and twin master pattern overlapped, both with 50% weights
-! !
-! !> @param enl EBSD name list structure
-! !> @param master  EBSDMasterType pointer
-! !
-! !> @date 04/16/15  SS 1.0 original
-! !> @date 04/20/15 MDG 1.1 minor edits
-! !> @date 09/03/15 MDG 1.2 added support for Northern and Southern Lambert hemispheres
-! !--------------------------------------------------------------------------
-! recursive subroutine TwinCubicMasterPattern(enl,master)
-! !DEC$ ATTRIBUTES DLLEXPORT :: TwinCubicMasterPattern
-
-! use local
-! use typedefs
-! use io
-! use quaternions
-! use Lambert
-! use rotations
-! use NameListTypedefs
-! use NameListHandlers
-! use constants
-
-! IMPLICIT NONE
-
-! type(EBSDNameListType),INTENT(INOUT)                :: enl
-! type(EBSDMasterType),pointer                        :: master
-
-! real(kind=dbl),allocatable                          :: master_twinNH(:,:,:), master_twinSH(:,:,:)
-! type(EBSDLargeAccumType),pointer                    :: acc
-! logical                                             :: verbose
-! real(kind=dbl)                                      :: q(4),Lamproj(2),dc(3),dc_new(3),dx,dy,dxm,dym,ixy(2),scl
-! integer(kind=irg)                                   :: nix,niy,nixp,niyp
-! integer(kind=irg)                                   :: ii,jj,kk,ierr,istat,pp,qq
-
-! allocate(master_twinNH(-enl%npx:enl%npx,-enl%npy:enl%npy,1:enl%nE),stat=istat)
-! allocate(master_twinSH(-enl%npx:enl%npx,-enl%npy:enl%npy,1:enl%nE),stat=istat)
-
-! q = (/ dsqrt(3.D0)/2.D0,1/dsqrt(3.D0)/2.D0,1/dsqrt(3.D0)/2.D0,1/dsqrt(3.D0)/2.D0 /)
-
-! scl = float(enl%npx) ! / LPs%sPio2 [removed 09/01/15 by MDG for new Lambert module]
-
-!     master_twinNH = 0.0
-!     master_twinSH = 0.0
-!     do jj = -enl%npx,enl%npx
-!         do kk = -enl%npy,enl%npy
-
-!             Lamproj = (/ float(jj)/scl,float(kk)/scl /)
-!             dc = LambertSquareToSphere(Lamproj,ierr)
-!             dc_new = quat_Lp(conjg(q),dc)
-!             dc_new = dc_new/sqrt(sum(dc_new**2))
-!             if (dc_new(3) .lt. 0.0) dc_new = -dc_new
-
-! ! convert direction cosines to lambert projections
-!             ixy = scl * LambertSphereToSquare( dc_new, istat )
-! ! interpolate intensity from the neighboring points
-
-!             nix = floor(ixy(1))
-!             niy = floor(ixy(2))
-!             nixp = nix+1
-!             niyp = niy+1
-!             if (nixp.gt.enl%npx) nixp = nix
-!             if (niyp.gt.enl%npy) niyp = niy
-!             dx = ixy(1) - nix
-!             dy = ixy(2) - niy
-!             dxm = 1.0 - dx
-!             dym = 1.0 - dy
-
-!             master_twinNH(jj,kk,1:enl%nE) = master%mLPNH(nix,niy,1:enl%nE)*dxm*dym + master%mLPNH(nixp,niy,1:enl%nE)*dx*dym + &
-!                                     master%mLPNH(nix,niyp,1:enl%nE)*dxm*dy + master%mLPNH(nixp,niyp,1:enl%nE)*dx*dy
-!             master_twinSH(jj,kk,1:enl%nE) = master%mLPSH(nix,niy,1:enl%nE)*dxm*dym + master%mLPSH(nixp,niy,1:enl%nE)*dx*dym + &
-!                                     master%mLPSH(nix,niyp,1:enl%nE)*dxm*dy + master%mLPSH(nixp,niyp,1:enl%nE)*dx*dy
-!         end do
-!     end do
-! master%mLPNH = 0.5D0 * (master_twinNH + master%mLPNH)
-! master%mLPSH = 0.5D0 * (master_twinSH + master%mLPSH)
-
-! call Message(' -> completed superimposing twin and regular master patterns', frm = "(A)")
-
-! end subroutine TwinCubicMasterPattern
-
-
-! !--------------------------------------------------------------------------
-! !
-! ! SUBROUTINE:OverlapMasterPattern
-! !
-! !> @author Marc De Graef, Carnegie Mellon University
-! !
-! !> @brief Generate a master pattern with regular and rotated master pattern overlapped, both with 50% weights
-! !
-! !> @param enl EBSD name list structure
-! !> @param master  EBSDMasterType pointer
-! !> @param q unit quaternion providing the necessary rotation
-! !
-! !> @date 04/20/15 MDG 1.0 original, based on Saransh's twin routine above
-! !> @date 09/03/15 MDG 1.2 added support for Northern and Southern Lambert hemispheres
-! !> @date 10/16/15  SS 1.3 added alpha parameter for degree of mixing; 0<=alpha<=1; also
-! !> added master_inp and master_out variables in the subroutine for NtAg dataset
-! !--------------------------------------------------------------------------
-! recursive subroutine OverlapMasterPattern(enl,master_in,master_out,q,alpha)
-! !DEC$ ATTRIBUTES DLLEXPORT :: OverlapMasterPattern
-
-! use local
-! use typedefs
-! use io
-! use error
-! use quaternions
-! use Lambert
-! use rotations
-! use NameListTypedefs
-! use NameListHandlers
-! use constants
-
-! IMPLICIT NONE
-
-! type(EBSDNameListType),INTENT(INOUT)                :: enl
-! type(EBSDMasterType),pointer                        :: master_in, master_out
-! real(kind=dbl),INTENT(IN)                           :: q(4)
-! real(kind=dbl),INTENT(IN)                           :: alpha
-
-! real(kind=dbl),allocatable                          :: master_rotatedNH(:,:,:), master_rotatedSH(:,:,:)
-! type(EBSDLargeAccumType),pointer                    :: acc
-! logical                                             :: verbose
-! real(kind=dbl)                                      :: Lamproj(2),dc(3),dc_new(3),dx,dy,dxm,dym,ixy(2),scl
-! integer(kind=irg)                                   :: nix,niy,nixp,niyp
-! integer(kind=irg)                                   :: ii,jj,kk,ierr,istat,pp,qq
-
-! if (alpha .lt. 0.D0) then
-!     call FatalError('OverlapMasterPattern','value of mixing paramter is less than zero')
-! end if
-
-! if (alpha .gt. 1.D0) then
-!     call FatalError('OverlapMasterPattern','value of mixing paramter is greater than one')
-! end if
-
-! allocate(master_rotatedNH(-enl%npx:enl%npx,-enl%npy:enl%npy,1:enl%nE),stat=istat)
-! allocate(master_rotatedSH(-enl%npx:enl%npx,-enl%npy:enl%npy,1:enl%nE),stat=istat)
-
-! if (allocated(master_out%mLPNH)) deallocate(master_out%mLPNH)
-! if (allocated(master_out%mLPSH)) deallocate(master_out%mLPSH)
-
-! allocate(master_out%mLPNH(-enl%npx:enl%npx,-enl%npy:enl%npy,1:enl%nE),stat=istat)
-! allocate(master_out%mLPSH(-enl%npx:enl%npx,-enl%npy:enl%npy,1:enl%nE),stat=istat)
-
-! master_out%mLPNH = 0.0
-! master_out%mLPSH = 0.0
-
-! scl = float(enl%npx) ! / LPs%sPio2 [ removed on 09/01/15 by MDG for new Lambert module]
-
-! master_rotatedNH = 0.0
-! master_rotatedSH = 0.0
-! do jj = -enl%npx,enl%npx
-!     do kk = -enl%npy,enl%npy
-
-!         Lamproj = (/ float(jj)/scl,float(kk)/scl /)
-!         dc = LambertSquareToSphere(Lamproj,ierr)
-!         dc_new = quat_Lp(conjg(q), dc)
-!         dc_new = dc_new/sqrt(sum(dc_new**2))
-!         if (dc_new(3) .lt. 0.0) dc_new = -dc_new
-
-! ! convert direction cosines to lambert projections
-!         ixy = scl * LambertSphereToSquare( dc_new, istat )
-
-! ! interpolate intensity from the neighboring points
-!         nix = floor(ixy(1))
-!         niy = floor(ixy(2))
-!         nixp = nix+1
-!         niyp = niy+1
-!         if (nixp.gt.enl%npx) nixp = nix
-!         if (niyp.gt.enl%npy) niyp = niy
-!         dx = ixy(1) - nix
-!         dy = ixy(2) - niy
-!         dxm = 1.0 - dx
-!         dym = 1.0 - dy
-
-!         master_rotatedNH(jj,kk,1:enl%nE) = master_in%mLPNH(nix,niy,1:enl%nE)*dxm*dym + master_in%mLPNH(nixp,niy,1:enl%nE)&
-!                                     *dx*dym + master_in%mLPNH(nix,niyp,1:enl%nE)*dxm*dy + master_in%mLPNH(nixp,niyp,1:enl%nE)&
-!                                     *dx*dy
-!         master_rotatedSH(jj,kk,1:enl%nE) = master_in%mLPSH(nix,niy,1:enl%nE)*dxm*dym + master_in%mLPSH(nixp,niy,1:enl%nE)&
-!                                     *dx*dym + master_in%mLPSH(nix,niyp,1:enl%nE)*dxm*dy + master_in%mLPSH(nixp,niyp,1:enl%nE)*dx*dy
-!     end do
-! end do
-
-! master_out%mLPNH = (1 - alpha) * master_rotatedNH + alpha * master_in%mLPNH
-! master_out%mLPSH = (1 - alpha) * master_rotatedSH + alpha * master_in%mLPSH
-
-! call Message(' -> completed superimposing rotated and regular master patterns', frm = "(A)")
-
-! end subroutine OverlapMasterPattern
-
-! !--------------------------------------------------------------------------
-! !
-! ! SUBROUTINE:GenerateBackground
-! !
-! !> @author Saransh Singh, Carnegie Mellon University
-! !
-! !> @brief Generate a binned and normalized background for the dictionary patterns using the monte carlo simulation
-! !
-! !> @param enl EBSD name list structure
-! !> @param master  EBSDMasterType pointer
-! !> @param q unit quaternion providing the necessary rotation
-! !
-! !> @date 04/20/15 MDG 1.0 original, based on Saransh's twin routine above
-! !--------------------------------------------------------------------------
-! recursive subroutine GenerateBackground(enl,acc,EBSDBackground)
-! !DEC$ ATTRIBUTES DLLEXPORT :: GenerateBackground
-
-! use local
-! use typedefs 
-! use NameListTypedefs
-
-! type(EBSDNameListType),INTENT(IN)       :: enl
-! type(EBSDLargeAccumType),pointer        :: acc
-! real(kind=sgl),INTENT(OUT)              :: EBSDBackground(enl%numsx/enl%binning,enl%numsy/enl%binning)
-
-! integer(kind=irg)                       :: ii, jj, kk, istat
-! real(kind=sgl),allocatable              :: EBSDtmp(:,:)
-! integer(kind=irg)                       :: Emin, Emax
-! real(kind=sgl)                          :: bindx
-
-
-! allocate(EBSDtmp(enl%numsx,enl%numsy),stat=istat)
-! EBSDtmp = 0.0
-! EBSDBackground = 0.0
-! ! get the indices of the minimum and maximum energy
-! Emin = nint((enl%energymin - enl%Ehistmin)/enl%Ebinsize) +1
-! if (Emin.lt.1)  Emin=1
-! if (Emin.gt.enl%numEbins)  Emin=enl%numEbins
-
-! Emax = nint((enl%energymax - enl%Ehistmin)/enl%Ebinsize) +1
-! if (Emax.lt.1)  Emax=1
-! if (Emax.gt.enl%numEbins)  Emax=enl%numEbins
-
-! bindx = 1.0/float(enl%binning)**2
-
-! do ii = 1,enl%numsx
-!    do jj = 1,enl%numsy
-!       do kk = Emin,Emax
-!          EBSDtmp(ii,jj) = EBSDtmp(ii,jj) + acc%accum_e_detector(kk,ii,jj) 
-!       end do
-!    end do
-! end do
-
-! if(enl%binning .ne. 1) then
-!   do ii=1,enl%numsx/enl%binning
-!       do jj=1,enl%numsy/enl%binning
-!            EBSDBackground(ii,jj) = sum(EBSDtmp((ii-1)*enl%binning+1:ii*enl%binning,(jj-1)*enl%binning:jj*enl%binning))
-!            if(isnan(EBSDBackground(ii,jj))) then
-!                stop 'Background pattern encountered NaN during binning'
-!            end if
-!       end do
-!   end do  
-! ! and divide by binning^2
-!   EBSDBackground = EBSDBackground * bindx
-! else
-!    EBSDBackground = EBSDtmp
-! end if
-
-! ! apply gamma scaling
-! EBSDBackground = EBSDBackground**enl%gammavalue
-
-! ! normalize the pattern
-! EBSDBackground = EBSDBackground/NORM2(EBSDBackground)
-
-! end subroutine GenerateBackground
->>>>>>> ce73b19e
-
 
 !--------------------------------------------------------------------------
 !
